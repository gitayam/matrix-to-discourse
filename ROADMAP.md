--- conflicted
+++ resolved
@@ -33,18 +33,9 @@
     - [ ] Allow users to configure the title generation GPT Prompt.
     - [ ] Allow users to disable GPT title generation.
     - [ ] Fallback to a default title if GPT fails.
-<<<<<<< HEAD
 - [ ] Direct message support
     - [ ] Direct message user with the post link as well
 - [ ] Allow More messages as context for post generation (Working on)
-    - [ ] Handle media messages from the bridge.
-    Currently signal media is clumped together on signal so a user response is to the first media message not to the text body. 
-    - [ ] Handle multiple messages in a single reply. (pending) [multiple messages branch]
-    - [ ] Post Generation Improvements, GPT for body of post as well using context.
-=======
-- [ ] Direct message support.
-    - [ ] Direct message user with the post link as well.
-- [ ] Allow more messages as context for post generation.
     - [ ] Handle media messages from the bridge.
         - Currently, Signal media is clumped together on Signal so a user response is to the first media message, not to the text body.
     - [ ] Handle multiple messages in a single reply.
@@ -53,5 +44,4 @@
     - [ ] Implement `!fpost -n <number>` to summarize the last `<number>` messages into a post.
     - [ ] Implement `!fpost -h <hours>`, `-m <minutes>`, `-d <days>` to summarize messages from a specified timeframe.
     - [ ] Handle situations where the chat history does not go back as far as requested by defaulting to the available range.
-    - [ ] Ensure functionality in disappearing chats by defaulting to the latest available messages up to the specified timeframe.
->>>>>>> baa40230
+    - [ ] Ensure functionality in disappearing chats by defaulting to the latest available messages up to the specified timeframe.